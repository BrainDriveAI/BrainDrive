--- conflicted
+++ resolved
@@ -1,7 +1,6 @@
 import React, { useState, useEffect, useMemo } from "react";
 import { config } from "../config";
 import {
-<<<<<<< HEAD
   Box,
   Paper,
   Typography,
@@ -39,46 +38,6 @@
 import { DynamicModuleConfig } from '../types/index';
 import { LegacyModuleAdapter } from '../features/unified-dynamic-page-renderer/adapters';
 import { useApi } from '../contexts/ServiceContext';
-=======
-	Box,
-	Paper,
-	Typography,
-	Divider,
-	List,
-	ListItem,
-	ListItemText,
-	ListItemIcon,
-	Switch,
-	FormControlLabel,
-	TextField,
-	Grid,
-	MenuItem,
-	Select,
-	FormControl,
-	InputLabel,
-	Button,
-	IconButton,
-	Card,
-	CardContent,
-	CardHeader,
-	CardActions,
-	Tooltip,
-	Alert,
-	CircularProgress,
-} from "@mui/material";
-import DarkModeIcon from "@mui/icons-material/DarkMode";
-import LanguageIcon from "@mui/icons-material/Language";
-import StorageIcon from "@mui/icons-material/Storage";
-import AddIcon from "@mui/icons-material/Add";
-import CloseIcon from "@mui/icons-material/Close";
-import SettingsIcon from "@mui/icons-material/Settings";
-import { useTheme } from "../contexts/ServiceContext";
-import { getAllModules, getModuleById, enableLocalPlugins } from "../plugins";
-import { DynamicModuleConfig } from "../types/index";
-import { PluginModuleRenderer } from "../components/PluginModuleRenderer";
-import { useApi } from "../contexts/ServiceContext";
-import { remotePluginService } from "../services/remotePluginService";
->>>>>>> 510c86e7
 
 // Interface for settings plugin with additional metadata
 interface SettingsPlugin {
@@ -106,309 +65,417 @@
 }
 
 const Settings = () => {
-<<<<<<< HEAD
-  console.log('Settings component rendered');
-  const themeService = useTheme();
-  const apiService = useApi();
-  const [apiEndpoint, setApiEndpoint] = useState(config.api.baseURL);
-  const [language, setLanguage] = useState('en');
-
-  // Settings plugins state
-  const [categories, setCategories] = useState<string[]>([]);
-  const [selectedCategory, setSelectedCategory] = useState<string>('');
-  const [availablePlugins, setAvailablePlugins] = useState<SettingsPlugin[]>([]);
-  const [selectedPlugin, setSelectedPlugin] = useState<string>('');
-  const [activePlugins, setActivePlugins] = useState<SettingsPlugin[]>([]);
-  const [existingSettings, setExistingSettings] = useState<SettingsData[]>([]);
-  const [isLoading, setIsLoading] = useState<boolean>(true);
-  const [error, setError] = useState<string | null>(null);
-
-  // Handle theme change
-  const handleThemeChange = () => {
-    const newTheme = themeService.getCurrentTheme() === 'light' ? 'dark' : 'light';
-    themeService.setTheme(newTheme);
-  };
-
-  // Fetch all settings plugins (modules with "settings" tag)
-  const fetchSettingsPlugins = () => {
-    try {
-      const allModules = getAllModules();
-      
-      // Filter modules with "settings" tag (case-insensitive)
-      const settingsModules = allModules.filter(({ module }) => 
-        module.tags?.some(tag => tag.toLowerCase() === 'settings')
-      );
-      
-      // Extract categories and create settings plugins
-      const pluginsMap = new Map<string, SettingsPlugin>();
-      const categoriesSet = new Set<string>();
-      
-      settingsModules.forEach(({ pluginId, module }) => {
-        // Find the settings name tag (any tag other than "settings")
-        const settingNameTag = module.tags?.find(tag => 
-          tag.toLowerCase() !== 'settings'
-        );
-        
-        if (settingNameTag) {
-          const category = module.category || 'General';
-          categoriesSet.add(category);
-          
-          const settingsPlugin: SettingsPlugin = {
-            pluginId,
-            moduleId: module.id || module.name,
-            moduleName: module.name,
-            displayName: module.displayName || module.name,
-            category,
-            priority: module.priority || 0,
-            settingName: settingNameTag,
-            isActive: false, // Will be updated when we fetch existing settings
-          };
-          
-          // Use settingName as key to ensure uniqueness
-          pluginsMap.set(settingNameTag.toLowerCase(), settingsPlugin);
-        }
-      });
-      
-      // Convert to arrays
-      const allCategories = Array.from(categoriesSet).sort();
-      const allPlugins = Array.from(pluginsMap.values());
-      
-      // Set state
-      setCategories(allCategories);
-      setAvailablePlugins(allPlugins);
-      
-      // Set default category if available
-      if (allCategories.length > 0 && !selectedCategory) {
-        setSelectedCategory(allCategories[0]);
-      }
-      
-      return allPlugins;
-    } catch (error) {
-      console.error('Error fetching settings plugins:', error);
-      setError('Failed to load settings plugins');
-      return [];
-    }
-  };
-
-  // Fetch existing settings from the database
-  const fetchExistingSettings = async () => {
-    setIsLoading(true);
-    setError(null);
-    
-    try {
-      if (!apiService) {
-        throw new Error('API service not available');
-      }
-      
-      const response = await apiService.get('/api/v1/settings/instances', {
-        params: {
-          scope: 'user',
-          user_id: 'current'
-        }
-      });
-      
-      let settingsData: SettingsData[] = [];
-      
-      if (Array.isArray(response)) {
-        settingsData = response;
-      } else if (response && typeof response === 'object' && response.data) {
-        settingsData = Array.isArray(response.data) ? response.data : [response.data];
-      }
-      
-      console.log('Fetched settings:', settingsData);
-      setExistingSettings(settingsData);
-      
-      return settingsData;
-    } catch (error) {
-      console.error('Error fetching settings:', error);
-      setError('Failed to load existing settings');
-      return [];
-    } finally {
-      setIsLoading(false);
-    }
-  };
-
-  // Update active plugins based on existing settings and available plugins
-  const updateActivePlugins = (plugins: SettingsPlugin[], settings: SettingsData[]) => {
-    // Create a map of setting name to plugin for quick lookup
-    const pluginsBySettingName = new Map<string, SettingsPlugin>();
-    plugins.forEach(plugin => {
-      // Log each plugin to debug
-      console.log(`Available plugin: ${plugin.displayName}, category: ${plugin.category}, settingName: ${plugin.settingName}`);
-      pluginsBySettingName.set(plugin.settingName.toLowerCase(), plugin);
-    });
-    
-    // Mark plugins as active if they have a corresponding setting
-    const active: SettingsPlugin[] = [];
-    
-    settings.forEach(setting => {
-      console.log(`Checking setting: ${setting.name}, definition_id: ${setting.definition_id}`);
-      
-      // Try to match by both setting name and definition_id
-      let plugin = pluginsBySettingName.get(setting.name.toLowerCase());
-      
-      if (!plugin && setting.definition_id) {
-        // If not found by name, try to find by definition_id
-        plugin = plugins.find(p => 
-          p.settingName.toLowerCase() === setting.definition_id!.toLowerCase() ||
-          p.settingName.toLowerCase().includes(setting.definition_id!.toLowerCase())
-        );
-        
-        if (plugin) {
-          console.log(`Found plugin by definition_id: ${setting.definition_id} -> ${plugin.displayName}`);
-        }
-      }
-      
-      if (plugin) {
-        console.log(`Activating plugin: ${plugin.displayName} for setting: ${setting.name}`);
-        active.push({
-          ...plugin,
-          isActive: true
-        });
-      } else {
-        console.log(`No plugin found for setting: ${setting.name}`);
-        
-        // Special case for Ollama servers settings
-        if (setting.definition_id && setting.definition_id === 'ollama_servers_settings') {
-          // Find any plugin in the LLM Servers category with Ollama in the name or tags
-          const ollamaPlugin = plugins.find(p => 
-            p.category === 'LLM Servers' && 
-            (p.displayName.includes('Ollama') || 
-             (p.settingName && p.settingName.toLowerCase().includes('ollama')))
-          );
-          
-          if (ollamaPlugin) {
-            console.log(`Found Ollama plugin by special case: ${ollamaPlugin.displayName}`);
-            active.push({
-              ...ollamaPlugin,
-              isActive: true
-            });
-          }
-        }
-      }
-    });
-    
-    // Sort active plugins by priority (high to low) and then by name
-    const sortedActive = [...active].sort((a, b) => {
-      if (a.priority !== b.priority) {
-        return b.priority - a.priority;
-      }
-      return a.displayName.localeCompare(b.displayName);
-    });
-    
-    console.log(`Total active plugins: ${sortedActive.length}`);
-    sortedActive.forEach(plugin => {
-      console.log(`Active plugin: ${plugin.displayName}, category: ${plugin.category}`);
-    });
-    
-    setActivePlugins(sortedActive);
-  };
-
-  // Initialize data on component mount
-  useEffect(() => {
-    const initializeData = async () => {
-      const plugins = fetchSettingsPlugins();
-      const settings = await fetchExistingSettings();
-      updateActivePlugins(plugins, settings);
-    };
-    
-    initializeData();
-  }, []);
-  
-  // Effect to ensure plugins are properly displayed when category changes
-  useEffect(() => {
-    if (selectedCategory && activePlugins.length > 0) {
-      // Force re-computation of filtered plugins when category changes
-      const filtered = activePlugins.filter(plugin => plugin.category === selectedCategory);
-      console.log(`Category ${selectedCategory} has ${filtered.length} active plugins`);
-      
-      // Special case for LLM Servers category - ensure Ollama plugin is loaded
-      if (selectedCategory === 'LLM Servers' && filtered.length === 0) {
-        console.log('LLM Servers category selected but no active plugins found, checking for Ollama plugin');
-        
-        // Check if we have Ollama settings in the database
-        const ollamaSettings = existingSettings.find(s => s.definition_id === 'ollama_servers_settings');
-        
-        if (ollamaSettings) {
-          console.log('Found Ollama settings in database, looking for matching plugin');
-          
-          // Find Ollama plugin in available plugins
-          const ollamaPlugin = availablePlugins.find(p => 
-            p.category === 'LLM Servers' && 
-            (p.displayName.includes('Ollama') || 
-             (p.settingName && p.settingName.toLowerCase().includes('ollama')))
-          );
-          
-          if (ollamaPlugin && !activePlugins.some(p => p.moduleId === ollamaPlugin.moduleId)) {
-            console.log(`Found Ollama plugin (${ollamaPlugin.displayName}), activating it`);
-            
-            // Activate the Ollama plugin
-            setActivePlugins(prev => [
-              ...prev,
-              { ...ollamaPlugin, isActive: true }
-            ]);
-          }
-        }
-      }
-    }
-  }, [selectedCategory, activePlugins, existingSettings, availablePlugins]);
-
-  // Filter available plugins by selected category
-  const filteredAvailablePlugins = useMemo(() => {
-    if (!selectedCategory) return [];
-    
-    // Get plugins for the selected category that aren't already active
-    const activePluginIds = new Set(activePlugins.map(p => p.settingName.toLowerCase()));
-    
-    return availablePlugins.filter(plugin => 
-      plugin.category === selectedCategory && 
-      !activePluginIds.has(plugin.settingName.toLowerCase())
-    );
-  }, [availablePlugins, activePlugins, selectedCategory]);
-
-  // Filter active plugins by selected category
-  const filteredActivePlugins = useMemo(() => {
-    if (!selectedCategory) return [];
-    
-    return activePlugins.filter(plugin => plugin.category === selectedCategory);
-  }, [activePlugins, selectedCategory]);
-
-  // Add a plugin to the active list
-  const handleAddPlugin = () => {
-    if (!selectedPlugin) return;
-    
-    const pluginToAdd = availablePlugins.find(p => 
-      p.moduleId === selectedPlugin && p.category === selectedCategory
-    );
-    
-    if (pluginToAdd) {
-      const updatedActivePlugins = [
-        ...activePlugins,
-        { ...pluginToAdd, isActive: true }
-      ];
-      
-      // Sort by priority and name
-      const sortedPlugins = [...updatedActivePlugins].sort((a, b) => {
-        if (a.priority !== b.priority) {
-          return b.priority - a.priority;
-        }
-        return a.displayName.localeCompare(b.displayName);
-      });
-      
-      setActivePlugins(sortedPlugins);
-      setSelectedPlugin('');
-    }
-  };
-
-  // Remove a plugin from the active list
-  const handleRemovePlugin = (pluginToRemove: SettingsPlugin) => {
-    const updatedActivePlugins = activePlugins.filter(
-      plugin => !(plugin.pluginId === pluginToRemove.pluginId && 
-                 plugin.moduleId === pluginToRemove.moduleId)
-    );
-    
-    setActivePlugins(updatedActivePlugins);
-  };
+	console.log("Settings component rendered");
+	const themeService = useTheme();
+	const apiService = useApi();
+	const [apiEndpoint, setApiEndpoint] = useState(config.api.baseURL);
+	const [language, setLanguage] = useState("en");
+
+	// Settings plugins state
+	const [categories, setCategories] = useState<string[]>([]);
+	const [selectedCategory, setSelectedCategory] = useState<string>("");
+	const [availablePlugins, setAvailablePlugins] = useState<SettingsPlugin[]>(
+		[]
+	);
+	const [selectedPlugin, setSelectedPlugin] = useState<string>("");
+	const [activePlugins, setActivePlugins] = useState<SettingsPlugin[]>([]);
+	const [existingSettings, setExistingSettings] = useState<SettingsData[]>([]);
+	const [isLoading, setIsLoading] = useState<boolean>(true);
+	const [error, setError] = useState<string | null>(null);
+
+	// Handle theme change
+	const handleThemeChange = () => {
+		const newTheme =
+			themeService.getCurrentTheme() === "light" ? "dark" : "light";
+		themeService.setTheme(newTheme);
+	};
+
+	// Fetch all settings plugins (modules with "settings" tag)
+	const fetchSettingsPlugins = async () => {
+		try {
+			// Enable local plugins to ensure BrainDriveOpenAI is available
+			enableLocalPlugins();
+
+			// Load remote plugins to ensure BrainDriveOpenAI is available
+			const remoteManifest =
+				await remotePluginService.getRemotePluginManifest();
+			await Promise.all(
+				remoteManifest.map((plugin) =>
+					remotePluginService.loadRemotePlugin(plugin)
+				)
+			);
+
+			// Get modules from local plugins
+			const localModules = getAllModules();
+
+			// Get modules from remote plugins with their plugin IDs
+			const remoteModules: { pluginId: string; module: DynamicModuleConfig }[] =
+				[];
+			const loadedPlugins = remotePluginService.getAllLoadedPlugins();
+
+			loadedPlugins.forEach((plugin) => {
+				plugin.loadedModules.forEach((module) => {
+					remoteModules.push({
+						pluginId: plugin.id,
+						module: {
+							id: module.id,
+							name: module.name,
+							displayName: module.displayName,
+							description: module.description,
+							icon: module.icon,
+							category: module.category,
+							enabled: true,
+							priority: module.priority,
+							props: module.props,
+							configFields: module.configFields,
+							messages: module.messages,
+							requiredServices: module.requiredServices,
+							dependencies: module.dependencies,
+							layout: module.layout,
+							tags: module.tags,
+							type: module.type,
+						} as DynamicModuleConfig,
+					});
+				});
+			});
+
+			// Combine local and remote modules
+			const allModules = [...localModules, ...remoteModules];
+
+			console.log("Local modules found:", localModules.length);
+			console.log("Remote modules found:", remoteModules.length);
+			console.log("Total modules found:", allModules.length);
+			console.log("All modules:", allModules);
+
+			// Filter modules with "settings" tag (case-insensitive)
+			const settingsModules = allModules.filter(({ module }) =>
+				module.tags?.some((tag) => tag.toLowerCase() === "settings")
+			);
+
+			console.log("Settings modules found:", settingsModules.length);
+			console.log("Settings modules:", settingsModules);
+
+			// Extract categories and create settings plugins
+			const pluginsMap = new Map<string, SettingsPlugin>();
+			const categoriesSet = new Set<string>();
+
+			settingsModules.forEach(({ pluginId, module }) => {
+				// Find the settings name tag (any tag other than "settings")
+				const settingNameTag = module.tags?.find(
+					(tag) => tag.toLowerCase() !== "settings"
+				);
+
+				if (settingNameTag) {
+					const category = module.category || "General";
+					categoriesSet.add(category);
+
+					const settingsPlugin: SettingsPlugin = {
+						pluginId,
+						moduleId: module.id || module.name,
+						moduleName: module.name,
+						displayName: module.displayName || module.name,
+						category,
+						priority: module.priority || 0,
+						settingName: settingNameTag,
+						isActive: false, // Will be updated when we fetch existing settings
+					};
+
+					// Use settingName as key to ensure uniqueness
+					pluginsMap.set(settingNameTag.toLowerCase(), settingsPlugin);
+				}
+			});
+
+			// Convert to arrays
+			const allCategories = Array.from(categoriesSet).sort();
+			const allPlugins = Array.from(pluginsMap.values());
+
+			// Set state
+			setCategories(allCategories);
+			setAvailablePlugins(allPlugins);
+
+			// Set default category if available
+			if (allCategories.length > 0 && !selectedCategory) {
+				setSelectedCategory(allCategories[0]);
+			}
+
+			return allPlugins;
+		} catch (error) {
+			console.error("Error fetching settings plugins:", error);
+			setError("Failed to load settings plugins");
+			return [];
+		}
+	};
+
+	// Fetch existing settings from the database
+	const fetchExistingSettings = async () => {
+		setIsLoading(true);
+		setError(null);
+
+		try {
+			if (!apiService) {
+				throw new Error("API service not available");
+			}
+
+			const response = await apiService.get("/api/v1/settings/instances", {
+				params: {
+					scope: "user",
+					user_id: "current",
+				},
+			});
+
+			let settingsData: SettingsData[] = [];
+
+			if (Array.isArray(response)) {
+				settingsData = response;
+			} else if (response && typeof response === "object" && response.data) {
+				settingsData = Array.isArray(response.data)
+					? response.data
+					: [response.data];
+			}
+
+			console.log("Fetched settings:", settingsData);
+			setExistingSettings(settingsData);
+
+			return settingsData;
+		} catch (error) {
+			console.error("Error fetching settings:", error);
+			setError("Failed to load existing settings");
+			return [];
+		} finally {
+			setIsLoading(false);
+		}
+	};
+
+	// Update active plugins based on existing settings and available plugins
+	const updateActivePlugins = (
+		plugins: SettingsPlugin[],
+		settings: SettingsData[]
+	) => {
+		// Create a map of setting name to plugin for quick lookup
+		const pluginsBySettingName = new Map<string, SettingsPlugin>();
+		plugins.forEach((plugin) => {
+			// Log each plugin to debug
+			console.log(
+				`Available plugin: ${plugin.displayName}, category: ${plugin.category}, settingName: ${plugin.settingName}`
+			);
+			pluginsBySettingName.set(plugin.settingName.toLowerCase(), plugin);
+		});
+
+		// Mark plugins as active if they have a corresponding setting
+		const active: SettingsPlugin[] = [];
+
+		settings.forEach((setting) => {
+			console.log(
+				`Checking setting: ${setting.name}, definition_id: ${setting.definition_id}`
+			);
+
+			// Try to match by both setting name and definition_id
+			let plugin = pluginsBySettingName.get(setting.name.toLowerCase());
+
+			if (!plugin && setting.definition_id) {
+				// If not found by name, try to find by definition_id
+				plugin = plugins.find(
+					(p) =>
+						p.settingName.toLowerCase() ===
+							setting.definition_id!.toLowerCase() ||
+						p.settingName
+							.toLowerCase()
+							.includes(setting.definition_id!.toLowerCase())
+				);
+
+				if (plugin) {
+					console.log(
+						`Found plugin by definition_id: ${setting.definition_id} -> ${plugin.displayName}`
+					);
+				}
+			}
+
+			if (plugin) {
+				console.log(
+					`Activating plugin: ${plugin.displayName} for setting: ${setting.name}`
+				);
+				active.push({
+					...plugin,
+					isActive: true,
+				});
+			} else {
+				console.log(`No plugin found for setting: ${setting.name}`);
+
+				// Special case for Ollama servers settings
+				if (
+					setting.definition_id &&
+					setting.definition_id === "ollama_servers_settings"
+				) {
+					// Find any plugin in the LLM Servers category with Ollama in the name or tags
+					const ollamaPlugin = plugins.find(
+						(p) =>
+							p.category === "LLM Servers" &&
+							(p.displayName.includes("Ollama") ||
+								(p.settingName &&
+									p.settingName.toLowerCase().includes("ollama")))
+					);
+
+					if (ollamaPlugin) {
+						console.log(
+							`Found Ollama plugin by special case: ${ollamaPlugin.displayName}`
+						);
+						active.push({
+							...ollamaPlugin,
+							isActive: true,
+						});
+					}
+				}
+			}
+		});
+
+		// Sort active plugins by priority (high to low) and then by name
+		const sortedActive = [...active].sort((a, b) => {
+			if (a.priority !== b.priority) {
+				return b.priority - a.priority;
+			}
+			return a.displayName.localeCompare(b.displayName);
+		});
+
+		console.log(`Total active plugins: ${sortedActive.length}`);
+		sortedActive.forEach((plugin) => {
+			console.log(
+				`Active plugin: ${plugin.displayName}, category: ${plugin.category}`
+			);
+		});
+
+		setActivePlugins(sortedActive);
+	};
+
+	// Initialize data on component mount
+	useEffect(() => {
+		const initializeData = async () => {
+			const plugins = await fetchSettingsPlugins();
+			const settings = await fetchExistingSettings();
+			updateActivePlugins(plugins, settings);
+		};
+
+		initializeData();
+	}, []);
+
+	// Effect to ensure plugins are properly displayed when category changes
+	useEffect(() => {
+		if (selectedCategory && activePlugins.length > 0) {
+			// Force re-computation of filtered plugins when category changes
+			const filtered = activePlugins.filter(
+				(plugin) => plugin.category === selectedCategory
+			);
+			console.log(
+				`Category ${selectedCategory} has ${filtered.length} active plugins`
+			);
+
+			// Special case for LLM Servers category - ensure Ollama plugin is loaded
+			if (selectedCategory === "LLM Servers" && filtered.length === 0) {
+				console.log(
+					"LLM Servers category selected but no active plugins found, checking for Ollama plugin"
+				);
+
+				// Check if we have Ollama settings in the database
+				const ollamaSettings = existingSettings.find(
+					(s) => s.definition_id === "ollama_servers_settings"
+				);
+
+				if (ollamaSettings) {
+					console.log(
+						"Found Ollama settings in database, looking for matching plugin"
+					);
+
+					// Find Ollama plugin in available plugins
+					const ollamaPlugin = availablePlugins.find(
+						(p) =>
+							p.category === "LLM Servers" &&
+							(p.displayName.includes("Ollama") ||
+								(p.settingName &&
+									p.settingName.toLowerCase().includes("ollama")))
+					);
+
+					if (
+						ollamaPlugin &&
+						!activePlugins.some((p) => p.moduleId === ollamaPlugin.moduleId)
+					) {
+						console.log(
+							`Found Ollama plugin (${ollamaPlugin.displayName}), activating it`
+						);
+
+						// Activate the Ollama plugin
+						setActivePlugins((prev) => [
+							...prev,
+							{ ...ollamaPlugin, isActive: true },
+						]);
+					}
+				}
+			}
+		}
+	}, [selectedCategory, activePlugins, existingSettings, availablePlugins]);
+
+	// Filter available plugins by selected category
+	const filteredAvailablePlugins = useMemo(() => {
+		if (!selectedCategory) return [];
+
+		// Get plugins for the selected category that aren't already active
+		const activePluginIds = new Set(
+			activePlugins.map((p) => p.settingName.toLowerCase())
+		);
+
+		return availablePlugins.filter(
+			(plugin) =>
+				plugin.category === selectedCategory &&
+				!activePluginIds.has(plugin.settingName.toLowerCase())
+		);
+	}, [availablePlugins, activePlugins, selectedCategory]);
+
+	// Filter active plugins by selected category
+	const filteredActivePlugins = useMemo(() => {
+		if (!selectedCategory) return [];
+
+		return activePlugins.filter(
+			(plugin) => plugin.category === selectedCategory
+		);
+	}, [activePlugins, selectedCategory]);
+
+	// Add a plugin to the active list
+	const handleAddPlugin = () => {
+		if (!selectedPlugin) return;
+
+		const pluginToAdd = availablePlugins.find(
+			(p) => p.moduleId === selectedPlugin && p.category === selectedCategory
+		);
+
+		if (pluginToAdd) {
+			const updatedActivePlugins = [
+				...activePlugins,
+				{ ...pluginToAdd, isActive: true },
+			];
+
+			// Sort by priority and name
+			const sortedPlugins = [...updatedActivePlugins].sort((a, b) => {
+				if (a.priority !== b.priority) {
+					return b.priority - a.priority;
+				}
+				return a.displayName.localeCompare(b.displayName);
+			});
+
+			setActivePlugins(sortedPlugins);
+			setSelectedPlugin("");
+		}
+	};
+
+	// Remove a plugin from the active list
+	const handleRemovePlugin = (pluginToRemove: SettingsPlugin) => {
+		const updatedActivePlugins = activePlugins.filter(
+			(plugin) =>
+				!(
+					plugin.pluginId === pluginToRemove.pluginId &&
+					plugin.moduleId === pluginToRemove.moduleId
+				)
+		);
+
+		setActivePlugins(updatedActivePlugins);
+	};
 
   return (
     <Box sx={{ width: '100%', p: 2 }}>
@@ -545,559 +612,6 @@
       )}
     </Box>
   );
-=======
-	console.log("Settings component rendered");
-	const themeService = useTheme();
-	const apiService = useApi();
-	const [apiEndpoint, setApiEndpoint] = useState(config.api.baseURL);
-	const [language, setLanguage] = useState("en");
-
-	// Settings plugins state
-	const [categories, setCategories] = useState<string[]>([]);
-	const [selectedCategory, setSelectedCategory] = useState<string>("");
-	const [availablePlugins, setAvailablePlugins] = useState<SettingsPlugin[]>(
-		[]
-	);
-	const [selectedPlugin, setSelectedPlugin] = useState<string>("");
-	const [activePlugins, setActivePlugins] = useState<SettingsPlugin[]>([]);
-	const [existingSettings, setExistingSettings] = useState<SettingsData[]>([]);
-	const [isLoading, setIsLoading] = useState<boolean>(true);
-	const [error, setError] = useState<string | null>(null);
-
-	// Handle theme change
-	const handleThemeChange = () => {
-		const newTheme =
-			themeService.getCurrentTheme() === "light" ? "dark" : "light";
-		themeService.setTheme(newTheme);
-	};
-
-	// Fetch all settings plugins (modules with "settings" tag)
-	const fetchSettingsPlugins = async () => {
-		try {
-			// Enable local plugins to ensure BrainDriveOpenAI is available
-			enableLocalPlugins();
-
-			// Load remote plugins to ensure BrainDriveOpenAI is available
-			const remoteManifest =
-				await remotePluginService.getRemotePluginManifest();
-			await Promise.all(
-				remoteManifest.map((plugin) =>
-					remotePluginService.loadRemotePlugin(plugin)
-				)
-			);
-
-			// Get modules from local plugins
-			const localModules = getAllModules();
-
-			// Get modules from remote plugins with their plugin IDs
-			const remoteModules: { pluginId: string; module: DynamicModuleConfig }[] =
-				[];
-			const loadedPlugins = remotePluginService.getAllLoadedPlugins();
-
-			loadedPlugins.forEach((plugin) => {
-				plugin.loadedModules.forEach((module) => {
-					remoteModules.push({
-						pluginId: plugin.id,
-						module: {
-							id: module.id,
-							name: module.name,
-							displayName: module.displayName,
-							description: module.description,
-							icon: module.icon,
-							category: module.category,
-							enabled: true,
-							priority: module.priority,
-							props: module.props,
-							configFields: module.configFields,
-							messages: module.messages,
-							requiredServices: module.requiredServices,
-							dependencies: module.dependencies,
-							layout: module.layout,
-							tags: module.tags,
-							type: module.type,
-						} as DynamicModuleConfig,
-					});
-				});
-			});
-
-			// Combine local and remote modules
-			const allModules = [...localModules, ...remoteModules];
-
-			console.log("Local modules found:", localModules.length);
-			console.log("Remote modules found:", remoteModules.length);
-			console.log("Total modules found:", allModules.length);
-			console.log("All modules:", allModules);
-
-			// Filter modules with "settings" tag (case-insensitive)
-			const settingsModules = allModules.filter(({ module }) =>
-				module.tags?.some((tag) => tag.toLowerCase() === "settings")
-			);
-
-			console.log("Settings modules found:", settingsModules.length);
-			console.log("Settings modules:", settingsModules);
-
-			// Extract categories and create settings plugins
-			const pluginsMap = new Map<string, SettingsPlugin>();
-			const categoriesSet = new Set<string>();
-
-			settingsModules.forEach(({ pluginId, module }) => {
-				// Find the settings name tag (any tag other than "settings")
-				const settingNameTag = module.tags?.find(
-					(tag) => tag.toLowerCase() !== "settings"
-				);
-
-				if (settingNameTag) {
-					const category = module.category || "General";
-					categoriesSet.add(category);
-
-					const settingsPlugin: SettingsPlugin = {
-						pluginId,
-						moduleId: module.id || module.name,
-						moduleName: module.name,
-						displayName: module.displayName || module.name,
-						category,
-						priority: module.priority || 0,
-						settingName: settingNameTag,
-						isActive: false, // Will be updated when we fetch existing settings
-					};
-
-					// Use settingName as key to ensure uniqueness
-					pluginsMap.set(settingNameTag.toLowerCase(), settingsPlugin);
-				}
-			});
-
-			// Convert to arrays
-			const allCategories = Array.from(categoriesSet).sort();
-			const allPlugins = Array.from(pluginsMap.values());
-
-			// Set state
-			setCategories(allCategories);
-			setAvailablePlugins(allPlugins);
-
-			// Set default category if available
-			if (allCategories.length > 0 && !selectedCategory) {
-				setSelectedCategory(allCategories[0]);
-			}
-
-			return allPlugins;
-		} catch (error) {
-			console.error("Error fetching settings plugins:", error);
-			setError("Failed to load settings plugins");
-			return [];
-		}
-	};
-
-	// Fetch existing settings from the database
-	const fetchExistingSettings = async () => {
-		setIsLoading(true);
-		setError(null);
-
-		try {
-			if (!apiService) {
-				throw new Error("API service not available");
-			}
-
-			const response = await apiService.get("/api/v1/settings/instances", {
-				params: {
-					scope: "user",
-					user_id: "current",
-				},
-			});
-
-			let settingsData: SettingsData[] = [];
-
-			if (Array.isArray(response)) {
-				settingsData = response;
-			} else if (response && typeof response === "object" && response.data) {
-				settingsData = Array.isArray(response.data)
-					? response.data
-					: [response.data];
-			}
-
-			console.log("Fetched settings:", settingsData);
-			setExistingSettings(settingsData);
-
-			return settingsData;
-		} catch (error) {
-			console.error("Error fetching settings:", error);
-			setError("Failed to load existing settings");
-			return [];
-		} finally {
-			setIsLoading(false);
-		}
-	};
-
-	// Update active plugins based on existing settings and available plugins
-	const updateActivePlugins = (
-		plugins: SettingsPlugin[],
-		settings: SettingsData[]
-	) => {
-		// Create a map of setting name to plugin for quick lookup
-		const pluginsBySettingName = new Map<string, SettingsPlugin>();
-		plugins.forEach((plugin) => {
-			// Log each plugin to debug
-			console.log(
-				`Available plugin: ${plugin.displayName}, category: ${plugin.category}, settingName: ${plugin.settingName}`
-			);
-			pluginsBySettingName.set(plugin.settingName.toLowerCase(), plugin);
-		});
-
-		// Mark plugins as active if they have a corresponding setting
-		const active: SettingsPlugin[] = [];
-
-		settings.forEach((setting) => {
-			console.log(
-				`Checking setting: ${setting.name}, definition_id: ${setting.definition_id}`
-			);
-
-			// Try to match by both setting name and definition_id
-			let plugin = pluginsBySettingName.get(setting.name.toLowerCase());
-
-			if (!plugin && setting.definition_id) {
-				// If not found by name, try to find by definition_id
-				plugin = plugins.find(
-					(p) =>
-						p.settingName.toLowerCase() ===
-							setting.definition_id!.toLowerCase() ||
-						p.settingName
-							.toLowerCase()
-							.includes(setting.definition_id!.toLowerCase())
-				);
-
-				if (plugin) {
-					console.log(
-						`Found plugin by definition_id: ${setting.definition_id} -> ${plugin.displayName}`
-					);
-				}
-			}
-
-			if (plugin) {
-				console.log(
-					`Activating plugin: ${plugin.displayName} for setting: ${setting.name}`
-				);
-				active.push({
-					...plugin,
-					isActive: true,
-				});
-			} else {
-				console.log(`No plugin found for setting: ${setting.name}`);
-
-				// Special case for Ollama servers settings
-				if (
-					setting.definition_id &&
-					setting.definition_id === "ollama_servers_settings"
-				) {
-					// Find any plugin in the LLM Servers category with Ollama in the name or tags
-					const ollamaPlugin = plugins.find(
-						(p) =>
-							p.category === "LLM Servers" &&
-							(p.displayName.includes("Ollama") ||
-								(p.settingName &&
-									p.settingName.toLowerCase().includes("ollama")))
-					);
-
-					if (ollamaPlugin) {
-						console.log(
-							`Found Ollama plugin by special case: ${ollamaPlugin.displayName}`
-						);
-						active.push({
-							...ollamaPlugin,
-							isActive: true,
-						});
-					}
-				}
-			}
-		});
-
-		// Sort active plugins by priority (high to low) and then by name
-		const sortedActive = [...active].sort((a, b) => {
-			if (a.priority !== b.priority) {
-				return b.priority - a.priority;
-			}
-			return a.displayName.localeCompare(b.displayName);
-		});
-
-		console.log(`Total active plugins: ${sortedActive.length}`);
-		sortedActive.forEach((plugin) => {
-			console.log(
-				`Active plugin: ${plugin.displayName}, category: ${plugin.category}`
-			);
-		});
-
-		setActivePlugins(sortedActive);
-	};
-
-	// Initialize data on component mount
-	useEffect(() => {
-		const initializeData = async () => {
-			const plugins = await fetchSettingsPlugins();
-			const settings = await fetchExistingSettings();
-			updateActivePlugins(plugins, settings);
-		};
-
-		initializeData();
-	}, []);
-
-	// Effect to ensure plugins are properly displayed when category changes
-	useEffect(() => {
-		if (selectedCategory && activePlugins.length > 0) {
-			// Force re-computation of filtered plugins when category changes
-			const filtered = activePlugins.filter(
-				(plugin) => plugin.category === selectedCategory
-			);
-			console.log(
-				`Category ${selectedCategory} has ${filtered.length} active plugins`
-			);
-
-			// Special case for LLM Servers category - ensure Ollama plugin is loaded
-			if (selectedCategory === "LLM Servers" && filtered.length === 0) {
-				console.log(
-					"LLM Servers category selected but no active plugins found, checking for Ollama plugin"
-				);
-
-				// Check if we have Ollama settings in the database
-				const ollamaSettings = existingSettings.find(
-					(s) => s.definition_id === "ollama_servers_settings"
-				);
-
-				if (ollamaSettings) {
-					console.log(
-						"Found Ollama settings in database, looking for matching plugin"
-					);
-
-					// Find Ollama plugin in available plugins
-					const ollamaPlugin = availablePlugins.find(
-						(p) =>
-							p.category === "LLM Servers" &&
-							(p.displayName.includes("Ollama") ||
-								(p.settingName &&
-									p.settingName.toLowerCase().includes("ollama")))
-					);
-
-					if (
-						ollamaPlugin &&
-						!activePlugins.some((p) => p.moduleId === ollamaPlugin.moduleId)
-					) {
-						console.log(
-							`Found Ollama plugin (${ollamaPlugin.displayName}), activating it`
-						);
-
-						// Activate the Ollama plugin
-						setActivePlugins((prev) => [
-							...prev,
-							{ ...ollamaPlugin, isActive: true },
-						]);
-					}
-				}
-			}
-		}
-	}, [selectedCategory, activePlugins, existingSettings, availablePlugins]);
-
-	// Filter available plugins by selected category
-	const filteredAvailablePlugins = useMemo(() => {
-		if (!selectedCategory) return [];
-
-		// Get plugins for the selected category that aren't already active
-		const activePluginIds = new Set(
-			activePlugins.map((p) => p.settingName.toLowerCase())
-		);
-
-		return availablePlugins.filter(
-			(plugin) =>
-				plugin.category === selectedCategory &&
-				!activePluginIds.has(plugin.settingName.toLowerCase())
-		);
-	}, [availablePlugins, activePlugins, selectedCategory]);
-
-	// Filter active plugins by selected category
-	const filteredActivePlugins = useMemo(() => {
-		if (!selectedCategory) return [];
-
-		return activePlugins.filter(
-			(plugin) => plugin.category === selectedCategory
-		);
-	}, [activePlugins, selectedCategory]);
-
-	// Add a plugin to the active list
-	const handleAddPlugin = () => {
-		if (!selectedPlugin) return;
-
-		const pluginToAdd = availablePlugins.find(
-			(p) => p.moduleId === selectedPlugin && p.category === selectedCategory
-		);
-
-		if (pluginToAdd) {
-			const updatedActivePlugins = [
-				...activePlugins,
-				{ ...pluginToAdd, isActive: true },
-			];
-
-			// Sort by priority and name
-			const sortedPlugins = [...updatedActivePlugins].sort((a, b) => {
-				if (a.priority !== b.priority) {
-					return b.priority - a.priority;
-				}
-				return a.displayName.localeCompare(b.displayName);
-			});
-
-			setActivePlugins(sortedPlugins);
-			setSelectedPlugin("");
-		}
-	};
-
-	// Remove a plugin from the active list
-	const handleRemovePlugin = (pluginToRemove: SettingsPlugin) => {
-		const updatedActivePlugins = activePlugins.filter(
-			(plugin) =>
-				!(
-					plugin.pluginId === pluginToRemove.pluginId &&
-					plugin.moduleId === pluginToRemove.moduleId
-				)
-		);
-
-		setActivePlugins(updatedActivePlugins);
-	};
-
-	return (
-		<Box sx={{ width: "100%", p: 2 }}>
-			<Typography variant="h4" gutterBottom>
-				Settings
-			</Typography>
-
-			{error && (
-				<Alert severity="error" sx={{ mb: 2 }}>
-					{error}
-				</Alert>
-			)}
-
-			{/* Category and Plugin Selection */}
-			<Paper sx={{ p: 2, mb: 3 }}>
-				<Grid container spacing={2} alignItems="center">
-					{/* Category Dropdown */}
-					<Grid item xs={12} sm={4}>
-						<FormControl fullWidth>
-							<InputLabel id="category-select-label">Category</InputLabel>
-							<Select
-								labelId="category-select-label"
-								id="category-select"
-								value={selectedCategory}
-								label="Category"
-								onChange={(e) => setSelectedCategory(e.target.value)}
-								disabled={isLoading || categories.length === 0}
-							>
-								{categories.map((category) => (
-									<MenuItem key={category} value={category}>
-										{category}
-									</MenuItem>
-								))}
-							</Select>
-						</FormControl>
-					</Grid>
-
-					{/* Available Plugins Dropdown */}
-					<Grid item xs={12} sm={6}>
-						<FormControl fullWidth>
-							<InputLabel id="plugin-select-label">
-								Available Plugins
-							</InputLabel>
-							<Select
-								labelId="plugin-select-label"
-								id="plugin-select"
-								value={selectedPlugin}
-								label="Available Plugins"
-								onChange={(e) => setSelectedPlugin(e.target.value)}
-								disabled={isLoading || filteredAvailablePlugins.length === 0}
-							>
-								{filteredAvailablePlugins.map((plugin) => (
-									<MenuItem key={plugin.moduleId} value={plugin.moduleId}>
-										{plugin.displayName}
-									</MenuItem>
-								))}
-							</Select>
-						</FormControl>
-					</Grid>
-
-					{/* Add Button */}
-					<Grid item xs={12} sm={2}>
-						<Button
-							variant="contained"
-							startIcon={<AddIcon />}
-							onClick={handleAddPlugin}
-							disabled={isLoading || !selectedPlugin}
-							fullWidth
-						>
-							Add
-						</Button>
-					</Grid>
-				</Grid>
-			</Paper>
-
-			{/* Settings Plugins Grid */}
-			{isLoading ? (
-				<Box sx={{ display: "flex", justifyContent: "center", my: 4 }}>
-					<CircularProgress />
-				</Box>
-			) : (
-				<Grid container spacing={3}>
-					{filteredActivePlugins.length === 0 ? (
-						<Grid item xs={12}>
-							<Alert severity="info">
-								No settings plugins available for this category. Select a plugin
-								from the dropdown above to add it.
-							</Alert>
-						</Grid>
-					) : (
-						filteredActivePlugins.map((plugin) => (
-							<Grid
-								item
-								xs={12}
-								sm={12}
-								md={12}
-								key={`${plugin.pluginId}-${plugin.moduleId}`}
-							>
-								<Card
-									sx={{
-										width: "100%",
-										display: "flex",
-										flexDirection: "column",
-										position: "relative",
-									}}
-								>
-									<CardHeader
-										title={plugin.displayName}
-										subheader={`Priority: ${plugin.priority}`}
-										action={
-											<Tooltip title="Remove">
-												<IconButton
-													aria-label="remove"
-													onClick={() => handleRemovePlugin(plugin)}
-													size="small"
-												>
-													<CloseIcon />
-												</IconButton>
-											</Tooltip>
-										}
-										avatar={<SettingsIcon />}
-									/>
-									<CardContent
-										sx={{ flexGrow: 1, overflow: "auto", minHeight: "200px" }}
-									>
-										<PluginModuleRenderer
-											pluginId={plugin.pluginId}
-											moduleId={plugin.moduleId}
-											moduleName={plugin.moduleName}
-											isLocal={false}
-										/>
-									</CardContent>
-								</Card>
-							</Grid>
-						))
-					)}
-				</Grid>
-			)}
-		</Box>
-	);
->>>>>>> 510c86e7
 };
 
 export default Settings;